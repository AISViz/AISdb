[package]
name = "aisdb-receiver"
version = "0.0.1"
edition = "2021"
authors = [ "MERIDIAN // Matt Smith matthew.smith@dal.ca",]
readme = "../../readme.rst"
description = "AISDB Receiver"
homepage = "https://aisdb.meridian.cs.dal.ca/"
documentation = "https://aisdb.meridian.cs.dal.ca/doc/readme.html"
license-file = "../../license.txt"

[lib]

[[bin]]
name = "aisdb-receiver"
path = "src/receiver.rs"


[dependencies]
aisdb-lib = { path = "../aisdb_lib" }
mproxy-socket_dispatch = { version = "0.1" }
mproxy-client = { version = "0.1" }
mproxy-server = { version = "0.1" }
mproxy-forward = { features = ["tls"], version = "0.1" }
mproxy-reverse = { version = "0.1" }

nmea-parser = { version = "0.10" }
serde = { version = "1.0", features = ["derive"] }
serde_json = "1"
<<<<<<< HEAD
tungstenite = {version = "0.18", features = ["rustls-tls-webpki-roots"]}
pico-args = { version = "0.5.0", features = [ "eq-separator",]}


[patch.crates-io]
mproxy-socket_dispatch = { git = "https://github.com/matt24smith/mproxy-dispatcher.git", branch="testing_no_socket2" }
mproxy-client = { git = "https://github.com/matt24smith/mproxy-dispatcher.git", branch="testing_no_socket2" }
mproxy-server = { git = "https://github.com/matt24smith/mproxy-dispatcher.git", branch="testing_no_socket2" }
mproxy-forward = { git = "https://github.com/matt24smith/mproxy-dispatcher.git", branch="testing_no_socket2" }
mproxy-reverse = { git = "https://github.com/matt24smith/mproxy-dispatcher.git", branch="testing_no_socket2" }
=======
tungstenite = {version = "0.19", features = ["rustls-tls-webpki-roots"]}
pico-args = { version = "0.5", features = [ "eq-separator",]}
>>>>>>> 92b8100e
<|MERGE_RESOLUTION|>--- conflicted
+++ resolved
@@ -27,9 +27,8 @@
 nmea-parser = { version = "0.10" }
 serde = { version = "1.0", features = ["derive"] }
 serde_json = "1"
-<<<<<<< HEAD
-tungstenite = {version = "0.18", features = ["rustls-tls-webpki-roots"]}
-pico-args = { version = "0.5.0", features = [ "eq-separator",]}
+tungstenite = {version = "0.19", features = ["rustls-tls-webpki-roots"]}
+pico-args = { version = "0.5", features = [ "eq-separator",]}
 
 
 [patch.crates-io]
@@ -37,8 +36,4 @@
 mproxy-client = { git = "https://github.com/matt24smith/mproxy-dispatcher.git", branch="testing_no_socket2" }
 mproxy-server = { git = "https://github.com/matt24smith/mproxy-dispatcher.git", branch="testing_no_socket2" }
 mproxy-forward = { git = "https://github.com/matt24smith/mproxy-dispatcher.git", branch="testing_no_socket2" }
-mproxy-reverse = { git = "https://github.com/matt24smith/mproxy-dispatcher.git", branch="testing_no_socket2" }
-=======
-tungstenite = {version = "0.19", features = ["rustls-tls-webpki-roots"]}
-pico-args = { version = "0.5", features = [ "eq-separator",]}
->>>>>>> 92b8100e
+mproxy-reverse = { git = "https://github.com/matt24smith/mproxy-dispatcher.git", branch="testing_no_socket2" }