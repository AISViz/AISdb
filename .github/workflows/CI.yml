name: Pipeline

on:
  push:
    branches:
      - master
    tags:
      - '*'
  pull_request:
  workflow_dispatch:

permissions:
  contents: read
  pages: write
  id-token: write

env:
  pguser: "postgres"
  pghost: "127.0.0.1"
  pgpass: ${{ secrets.PGPASS }}

jobs:
  build-and-test-windows:
    runs-on: windows-latest
    needs: [windows]
    env:
      # pguser: "postgres"
      # pghost: "127.0.0.1"
      # pgpass: ${{ secrets.PGPASS }}
      PGUSER: "postgres"
      PGHOST: "127.0.0.1"
      PGPASSWORD: ${{ secrets.PGPASS }}
    steps:
      - uses: actions/cache@v3
        with:
          path: |
            AISdb/Lib/site-packages
            C:\Users\runneradmin\.cargo
          key: ${{ runner.os }}-pip-${{ hashFiles('**/requirements.txt') }}-cargo-${{ hashFiles('**/Cargo.lock') }}
          restore-keys: |
            ${{ runner.os }}-pip-
            ${{ runner.os }}-cargo-
      
      - uses: ikalnytskyi/action-setup-postgres@v7
        with:
          password: ${{ secrets.PGPASS }}
      
      - name: Checkout Repository
        uses: actions/checkout@v4

      - name: Set up Python
        uses: actions/setup-python@v5
        with:
          python-version: '3.10'
          architecture: 'x64'
          cache: 'pip'

      - name: Install Rust Toolchain
        uses: actions-rs/toolchain@v1
        with:
          toolchain: stable
          override: true
          cache: true

      - name: Install wasm-pack
        run: |
          cargo install --locked wasm-pack --verbose
          cargo install --locked wasm-bindgen-cli --verbose
          cargo install --locked wasm-opt --verbose

      - name: Locate PostgreSQL Installation Paths
        run: |
          Write-Host "Verifying PostgreSQL connection..."
          $env:PGPASSWORD="${{ env.PGPASSWORD }}"
          psql -U postgres -c "SELECT version();"
          psql -U postgres -c "SHOW config_file;"
<<<<<<< HEAD
          
=======

>>>>>>> 9d3573a1
      - name: Install TimescaleDB on Windows
        run: |
          # Download TimescaleDB for PostgreSQL 14 (not 17)
          Invoke-WebRequest -Uri "https://github.com/timescale/timescaledb/releases/download/2.19.0/timescaledb-postgresql-14-windows-amd64.zip" -OutFile "timescaledb.zip"

          # Create a folder for extraction
          New-Item -ItemType Directory -Force -Path "C:\timescaledb"
          Expand-Archive -Path "timescaledb.zip" -DestinationPath "C:\timescaledb"

          # Locate setup.exe
          $setupPath = Get-ChildItem -Path "C:\timescaledb" -Recurse -Filter "setup.exe" | Select-Object -First 1 | ForEach-Object { $_.FullName }
          Write-Host "Found setup executable at: $setupPath"

          # Unblock and set up environment
          Unblock-File -Path $setupPath
          Set-ExecutionPolicy Bypass -Scope Process -Force
          $setupDir = Split-Path -Path $setupPath
          Set-Location -Path $setupDir

<<<<<<< HEAD
          # Run the installer first (before editing postgresql.conf)
          Start-Process -FilePath $setupPath -ArgumentList "/S --yes" -WorkingDirectory $setupDir -Wait -NoNewWindow

          # Modify postgresql.conf now that DLLs are installed
          $pgDataDir = "D:\a\_temp\pgdata"
          $pgConfigPath = "D:/a/_temp/pgdata/postgresql.conf"
          (Get-Content $pgConfigPath) -replace "^#?\s*shared_preload_libraries\s*=.*", "shared_preload_libraries = 'timescaledb'" | Set-Content $pgConfigPath

          # Restart PostgreSQL to load TimescaleDB
          Write-Host "Restarting PostgreSQL after installation..."
          pg_ctl -D $pgDataDir restart
          Start-Sleep -Seconds 5

          # Enable extension
          $env:PGPASSWORD="${{ env.pgpass }}"
=======
          # Run the installer
          Write-Host "Running setup.exe in silent mode..."
          $process = Start-Process -FilePath $setupPath -ArgumentList "/S", "--yes", "--no-tune" -WorkingDirectory $setupDir -Wait -NoNewWindow -PassThru     
          if ($process.ExitCode -ne 0) {
            Write-Host "ERROR: TimescaleDB installation failed with exit code: $($process.ExitCode)"
            exit 1
          }
          Write-Host "TimescaleDB installation completed successfully"

          # PostgreSQL paths
          $pgRoot = "C:\Program Files\PostgreSQL\17"
          $pgDataDir = "D:\a\_temp\pgdata"
          $pgConfigPath = "$pgDataDir\postgresql.conf"
          $pgBin = "$pgRoot\bin"
          $env:PATH = "$pgBin;$env:PATH"
          
          # Modify postgresql.conf to preload TimescaleDB
          Write-Host "Configuring PostgreSQL to preload TimescaleDB..."
          if (Test-Path $pgConfigPath) {
            $configContent = Get-Content $pgConfigPath
            $newConfigContent = $configContent -replace "^#?\s*shared_preload_libraries\s*=.*", "shared_preload_libraries = 'timescaledb'"
            
            # If shared_preload_libraries wasn't found, add it
            if ($configContent -notmatch "shared_preload_libraries") {
              $newConfigContent += "`nshared_preload_libraries = 'timescaledb'"
            }
            
            $newConfigContent | Set-Content $pgConfigPath
            Write-Host "Updated postgresql.conf with TimescaleDB preload configuration"
          } else {
            Write-Host "WARNING: postgresql.conf not found at: $pgConfigPath"
          }
          
          # Restart PostgreSQL again to apply TimescaleDB settings
          Write-Host "Restarting PostgreSQL after installation..."
          pg_ctl -D $pgDataDir restart
          Start-Sleep -Seconds 10

          # Verify PostgreSQL is running and check version
          Write-Host "Verifying PostgreSQL status..."
          pg_ctl -D $pgDataDir status
          
          # Enable the TimescaleDB extension in PostgreSQL.
          Write-Host "Configuring PostgreSQL authentication..."
          $env:PGPASSWORD="${{ env.PGPASSWORD }}"
          Write-Host "Create TimescaleDB extension for database..."
>>>>>>> 9d3573a1
          psql -U postgres -d postgres -c "CREATE EXTENSION IF NOT EXISTS timescaledb;"
        shell: pwsh
        # Enable extension
      - name: Verify TimescaleDB Extension
        run: |
          $env:PGPASSWORD="${{ env.pgpass }}"
          psql -U postgres -d postgres -c "CREATE EXTENSION IF NOT EXISTS timescaledb;"

          # Verify that the TimescaleDB extension is loaded
          Write-Host "Verifying TimescaleDB extension is installed..."
          psql -U postgres -d postgres -c "SELECT * FROM pg_extension WHERE extname = 'timescaledb';"

      - name: Create Python Virtual Environment and Install Dependencies
        run: |
          python -m venv AISdb
          AISdb\Scripts\activate
          python -m pip install --upgrade pip
          python -m pip install xarray
          python -m pip install maturin
          maturin develop --release --extras=test,docs
          python -m pip install --upgrade pytest pytest-dotenv pytest-cov furl hypothesis trustme astor pyopenssl isort pydirectory

      - name: Run Tests
        run: |
          AISdb\Scripts\activate
          pytest ./aisdb/tests/ --ignore=./aisdb/tests/test_014_marinetraffic.py --ignore=./aisdb/tests/test_001_postgres.py --maxfail=10

      - name: Clean Up
        run: |
          Remove-Item -Recurse -Force AISdb


  build-and-test-linux:
    runs-on: ubuntu-latest
    needs: [linux]
    env:
      POSTGRES_USER: ${{ secrets.PGUSER }}
      POSTGRES_PASSWORD: ${{ secrets.PGPASS }}
      PGPASSWORD: ${{ secrets.PGPASS }}
    steps:
      - uses: actions/cache@v3
        with:
          path: |
            AISdb/lib/python3.10/site-packages
            ~/.cargo
          key: ${{ runner.os }}-pip-${{ hashFiles('**/requirements.txt') }}-cargo-${{ hashFiles('**/Cargo.lock') }}
          restore-keys: |
            ${{ runner.os }}-pip-
            ${{ runner.os }}-cargo-
      
      - name: Checkout Repository
        uses: actions/checkout@v4

      - name: Set up Python
        uses: actions/setup-python@v5
        with:
          python-version: '3.10'
          cache: 'pip'

      - name: Install Rust Toolchain
        run: |
          curl --proto '=https' --tlsv1.2 -sSf https://sh.rustup.rs | sh -s -- -y
          echo "$HOME/.cargo/bin" >> $GITHUB_PATH
          source $HOME/.cargo/env
      
      - name: Install wasm-pack
        run: |
          cargo install --locked wasm-pack --verbose
          cargo install --locked wasm-bindgen-cli --verbose
          cargo install --locked wasm-opt --verbose
          wasm-pack --version
          
      - name: Setup PostgreSQL 17
        uses: ikalnytskyi/action-setup-postgres@v7
        with:
          username: ${{ env.POSTGRES_USER }}
          password:  ${{ env.POSTGRES_PASSWORD }}
          database: postgres
          postgres-version: "17"
          ssl: false
          port: 5432
        id: postgres
      
      - name: Test PostgreSQL Connection
        run: |
          psql ${{ steps.postgres.outputs.connection-uri }} -c "SELECT 1"
          psql service=${{ steps.postgres.outputs.service-name }} -c "SELECT 1"
          psql ${{ steps.postgres.outputs.connection-uri }} -c 'SHOW config_file'
          psql ${{ steps.postgres.outputs.connection-uri }} -c "CREATE ROLE postgres WITH LOGIN SUPERUSER PASSWORD '${{ env.POSTGRES_PASSWORD }}';"

      - name: Add TimescaleDB Package
        run: |
          echo "deb https://packagecloud.io/timescale/timescaledb/ubuntu/ $(lsb_release -c -s) main" | sudo tee /etc/apt/sources.list.d/timescaledb.list
          wget --quiet -O - https://packagecloud.io/timescale/timescaledb/gpgkey | sudo gpg --dearmor -o /etc/apt/trusted.gpg.d/timescaledb.gpg
          sudo apt-get update -y
      
      - name: Install and Configure TimescaleDB Extension
        run: |
          sudo apt-get install -y timescaledb-2-postgresql-17 postgresql-client-17
          echo "TimescaleDB Extension installed"
        
      - name: Enable TimescaleDB in PostgreSQL Config
        run: |
          CONFIG_PATH=$(sudo -u postgres psql ${{ steps.postgres.outputs.connection-uri }} -Atc "SHOW config_file;")
          sudo bash -c "echo \"shared_preload_libraries = 'timescaledb'\" >> $CONFIG_PATH"
          echo "TimescaleDB preloaded in $CONFIG_PATH"

      - name: Restart PostgreSQL using
        run: |
          pg_ctl restart --pgdata="/home/runner/work/_temp/pgdata"
          sleep 5
    
      - name: Create TimescaleDB Extension
        run: |
          sudo -u postgres psql ${{ steps.postgres.outputs.connection-uri }} -c "CREATE EXTENSION IF NOT EXISTS timescaledb;"
          echo "TimescaleDB Extension created."
          
      - name: Create Python Virtual Environment and Install Dependencies
        run: |
          python -m venv AISdb
          source ./AISdb/bin/activate
          python -m pip install --upgrade pip
          python -m pip install xarray
          python -m pip install maturin
          maturin develop --release --extras=test,docs
          python -m pip install --upgrade pytest pytest-dotenv pytest-cov furl hypothesis trustme astor pyopenssl isort pydirectory

      - name: Run Tests
        run: |
          source ./AISdb/bin/activate
          pytest ./aisdb/tests/ --ignore=./aisdb/tests/test_014_marinetraffic.py --ignore=./aisdb/tests/test_001_postgres.py --maxfail=10
      
      - name: Clean Up
        run: |
          rm -rf AISdb
          sudo apt-get clean
          
  build-and-test-macos:
    runs-on: macos-latest
    needs: [macos]
    env:
      POSTGRES_USER: ${{ secrets.PGUSER }}
      POSTGRES_PASSWORD: ${{ secrets.PGPASS }}
    steps:
      - uses: actions/cache@v3
        with:
          path: |
            AISdb/lib/python3.10/site-packages
            ~/.cargo
          key: ${{ runner.os }}-pip-${{ hashFiles('**/requirements.txt') }}-cargo-${{ hashFiles('**/Cargo.lock') }}
          restore-keys: |
            ${{ runner.os }}-pip-
            ${{ runner.os }}-cargo-
      
      - name: Checkout Repository
        uses: actions/checkout@v4

      - name: Set up Python
        uses: actions/setup-python@v5
        with:
          python-version: '3.10'
          cache: 'pip'

      - name: Install Rust Toolchain
        run: |
          curl --proto '=https' --tlsv1.2 -sSf https://sh.rustup.rs | sh -s -- -y
          echo "$HOME/.cargo/bin" >> $GITHUB_PATH
          source $HOME/.cargo/env
      
      - name: Install LLVM and Configure clang
        run: |
          brew install llvm
          export PATH="$(brew --prefix llvm)/bin:$PATH"
          export CC="$(brew --prefix llvm)/bin/clang --target=wasm32-unknown-unknown"
          echo "export PATH=$PATH" >> $GITHUB_ENV
          echo "CC=$CC" >> $GITHUB_ENV
      
      - name: Install zlib and Ensure pkg-config is Correctly Configured
        run: |
          brew install zlib
          export PKG_CONFIG_PATH=$(brew --prefix zlib)/lib/pkgconfig
          echo "export PKG_CONFIG_PATH=$PKG_CONFIG_PATH" >> $GITHUB_ENV

      - name: Install wasm-pack
        run: |
          cargo install --locked wasm-pack --verbose
          cargo install --locked wasm-bindgen-cli --verbose
          cargo install --locked wasm-opt --verbose
          wasm-pack --version

      - name: Install PostgreSQL
        run: |
          brew update
          brew install postgresql@17
          brew link postgresql@17 --force
          brew services start postgresql@17
          brew cleanup

      - name: Check PostgreSQL version
        run: |
          brew list | grep postgresql

      - name: Configure PostgreSQL
        run: |
          psql postgres -c "CREATE ROLE postgres WITH LOGIN SUPERUSER PASSWORD '${{ env.POSTGRES_PASSWORD }}';"

      - name: Install TimescaleDB
        run: |
          brew tap timescale/tap
          brew install timescaledb
          timescaledb-tune --quiet --yes
          brew services restart postgresql@17
          brew cleanup

      - name: Setup TimescaleDB
        run: |
          TSDB_PATH=$(brew --prefix timescaledb)/bin
          
          if [ -f "$TSDB_PATH/timescaledb_move.sh" ]; then
            cd "$TSDB_PATH"
            ./timescaledb_move.sh
          else
            echo "Error: timescaledb_move.sh not found!"
            exit 1
          fi
          
          brew services restart postgresql@17
          sleep 5
          psql -U postgres -d postgres -c "CREATE EXTENSION IF NOT EXISTS timescaledb;"

      - name: Create Python Virtual Environment and Install Dependencies
        run: |
          python -m venv AISdb
          source ./AISdb/bin/activate
          python -m pip install --upgrade pip
          python -m pip install xarray
          python -m pip install maturin
          maturin develop --release --extras=test,docs
          python -m pip install --upgrade pytest pytest-dotenv pytest-cov furl hypothesis trustme astor pyopenssl isort pydirectory

      - name: Run Tests
        run: |
          source ./AISdb/bin/activate
          pytest ./aisdb/tests/ --ignore=./aisdb/tests/test_014_marinetraffic.py --ignore=./aisdb/tests/test_001_postgres.py --maxfail=10

      - name: Clean Up
        run: |
          rm -rf AISdb

  linux:
    runs-on: ubuntu-latest
    needs: [sdist]
    strategy:
      matrix:
        target: [ x86_64, x86 ]
    steps:
      - uses: actions/checkout@v4
      
      - uses: actions/setup-python@v5
        with:
          python-version: '3.10'

      - name: Install dependencies
        run: |
          if command -v yum &> /dev/null; then
                sudo yum update -y && sudo yum install -y perl-core openssl openssl-devel pkgconfig libatomic clang gcc-multilib 
                # If we're running on i686 we need to symlink libatomic
                # in order to build openssl with -latomic flag.
                if [[ ! -d "/usr/lib64" ]]; then
                    sudo ln -s /usr/lib/libatomic.so.1 /usr/lib/libatomic.so
                fi
                
                echo "finished yum install"
            else
                # If we're running on debian-based system.
                sudo apt update -y && sudo apt-get install -y libssl-dev openssl pkg-config zlib1g-dev clang gcc-multilib  
                
                echo "finished apt install"
            fi
            
      - name: Cache Rust toolchain
        uses: actions/cache@v3
        with:
          path: C:\Users\runneradmin\.cargo
          key: cargo-${{ runner.os }}-${{ hashFiles('**/Cargo.lock') }}
          restore-keys: |
            cargo-${{ runner.os }}-
      
      - name: Install Rust Target for wasm
        run: |
          rustup target add wasm32-unknown-unknown
            
      - name: install wasm-pack
        run: |
          cargo install --locked wasm-pack --verbose
          cargo install --locked wasm-bindgen-cli --verbose
          cargo install --locked wasm-opt --verbose
          wasm-pack --version
      - name: Build wheels
        uses: PyO3/maturin-action@v1
        with:
          target: ${{ matrix.target }}
          args: --release --out dist --find-interpreter
          sccache: 'true'      
      - name: Upload wheels
        uses: actions/upload-artifact@v4
        with:
          name: wheels-linux-${{ matrix.target }}
          path: dist

      - name: Clean Up
        run: |
          rm -rf AISdb
          rm -rf ~/.cargo
                
  windows:
    runs-on: windows-latest
    needs: [sdist]
    strategy:
      matrix:
        target: [ x64, x86 ]
    steps:
      - uses: actions/checkout@v4
      - uses: actions/setup-python@v5
        with:
          python-version: '3.10'
          architecture: ${{ matrix.target }}
          cache: 'pip'
      - name: Cache Rust toolchain
        uses: actions/cache@v3
        with:
          path: C:\Users\runneradmin\.cargo
          key: cargo-${{ runner.os }}-${{ hashFiles('**/Cargo.lock') }}
          restore-keys: |
            cargo-${{ runner.os }}-
      - name: Install wasm-pack
        run: |
          cargo install --locked wasm-pack --verbose
          cargo install --locked wasm-bindgen-cli --verbose
          cargo install --locked wasm-opt --verbose
      - name: Build wheels
        uses: PyO3/maturin-action@v1
        with:
          target: ${{ matrix.target }}
          args: --release --out dist --find-interpreter
          sccache: 'true'
      - name: Upload wheels
        uses: actions/upload-artifact@v4
        with:
          name: wheels-windows-${{ matrix.target }}
          path: dist
      - name: Clean Up
        run: |
          Remove-Item -Recurse -Force AISdb
          Remove-Item -Recurse -Force C:\Users\runneradmin\.cargo\*

  macos:
    runs-on: macos-latest
    needs: [sdist]
    env:
      MACOSX_DEPLOYMENT_TARGET: 10.13
    strategy:
      matrix:
        target: [ x86_64, aarch64 ]
    steps:
      - uses: actions/checkout@v4
      - uses: actions/setup-python@v5
        with:
          python-version: '3.10'
          cache: 'pip'
      - name: Cache Rust toolchain
        uses: actions/cache@v3
        with:
          path: ~/.cargo
          key: cargo-${{ runner.os }}-${{ hashFiles('**/Cargo.lock') }}
          restore-keys: |
            cargo-${{ runner.os }}-
      - name: Install LLVM and Configure clang
        run: |
          brew install llvm
          export PATH="$(brew --prefix llvm)/bin:$PATH"
          export CC="$(brew --prefix llvm)/bin/clang --target=wasm32-unknown-unknown"
          echo "export PATH=$PATH" >> $GITHUB_ENV
          echo "CC=$CC" >> $GITHUB_ENV
      - name: Install zlib and Ensure pkg-config is Correctly Configured
        run: |
          brew install zlib
          export PKG_CONFIG_PATH=$(brew --prefix zlib)/lib/pkgconfig
          echo "export PKG_CONFIG_PATH=$PKG_CONFIG_PATH" >> $GITHUB_ENV
      - name: Install Rust Target for wasm
        run: |
          rustup target add wasm32-unknown-unknown        
      - name: Install wasm-pack
        run: |
          cargo install --locked wasm-pack --verbose
          cargo install --locked wasm-bindgen-cli --verbose
          cargo install --locked wasm-opt --verbose
      - name: Build wheels
        uses: PyO3/maturin-action@v1
        with:
          target: ${{ matrix.target }}
          args: --release --out dist --find-interpreter
          sccache: 'true'
      - name: Upload wheels
        uses: actions/upload-artifact@v4
        with:
          name: wheels-macos-${{ matrix.target }}
          path: dist
      - name: Clean Up
        run: |
          rm -rf AISdb
          rm -rf ~/.cargo

  sdist:
    runs-on: ubuntu-latest
    steps:
      - uses: actions/checkout@v4
      - name: Build sdist
        uses: PyO3/maturin-action@v1
        with:
          command: sdist
          args: --out dist
      - name: Upload sdist
        uses: actions/upload-artifact@v4
        with:
          name: wheels
          path: dist

  # release:
  #   name: Release
  #   runs-on: ubuntu-latest
  #   if: "startsWith(github.ref, 'refs/tags/')"
  #   needs: [build-and-test-linux, build-and-test-windows, build-and-test-macos]
  #   steps:
  #     - uses: actions/download-artifact@v4
  #       with:
  #         name: wheels
  #     - name: Publish to PyPI
  #       uses: PyO3/maturin-action@v1
  #       env:
  #         MATURIN_PYPI_TOKEN: ${{ secrets.PYPI_API_TOKEN }}
  #       with:
  #         command: upload
  #         args: --non-interactive --skip-existing *

  # publish-docs:
  #   runs-on: ubuntu-latest
  #   needs: [release]
  #   strategy:
  #     matrix:
  #       target: [ x86_64 ]
  #   steps:
  #     - uses: actions/checkout@v4
      
  #     - uses: actions/setup-python@v5
  #       with:
  #         python-version: '3.10'

  #     - name: Install dependencies
  #       run: |
  #         python -m pip install --upgrade pip || exit 1
  #         python -m pip install aisdb || exit 1
  #         python -m pip install sphinx sphinx-rtd-theme matplotlib joblib || exit 1
            
  #     - name: Build docs
  #       run: |
  #         sphinx-apidoc --separate --force --implicit-namespaces --module-first -o docs/source/api aisdb aisdb/tests/*
  #         python -m sphinx -a -j auto -b=html docs/source docs/dist_sphinx

  #     - name: Upload Pages artifact
  #       uses: actions/upload-pages-artifact@v2
  #       with:
  #         path: docs/dist_sphinx
        
  #     - name: Deploy to GitHub Pages
  #       id: deployment
  #       uses: actions/deploy-pages@v2
        
  #     - name: Clean Up
  #       run: |
  #         rm -rf gh-pages
  #         rm -rf docs/dist_sphinx<|MERGE_RESOLUTION|>--- conflicted
+++ resolved
@@ -24,12 +24,9 @@
     runs-on: windows-latest
     needs: [windows]
     env:
-      # pguser: "postgres"
-      # pghost: "127.0.0.1"
-      # pgpass: ${{ secrets.PGPASS }}
-      PGUSER: "postgres"
-      PGHOST: "127.0.0.1"
-      PGPASSWORD: ${{ secrets.PGPASS }}
+      pguser: "postgres"
+      pghost: "127.0.0.1"
+      pgpass: ${{ secrets.PGPASS }}
     steps:
       - uses: actions/cache@v3
         with:
@@ -41,7 +38,7 @@
             ${{ runner.os }}-pip-
             ${{ runner.os }}-cargo-
       
-      - uses: ikalnytskyi/action-setup-postgres@v7
+      - uses: ikalnytskyi/action-setup-postgres@v4
         with:
           password: ${{ secrets.PGPASS }}
       
@@ -70,15 +67,12 @@
 
       - name: Locate PostgreSQL Installation Paths
         run: |
+          Write-Host "Finding PostgreSQL path..."
+          $env:PGPASSWORD="${{ env.pgpass }}"
           Write-Host "Verifying PostgreSQL connection..."
-          $env:PGPASSWORD="${{ env.PGPASSWORD }}"
           psql -U postgres -c "SELECT version();"
           psql -U postgres -c "SHOW config_file;"
-<<<<<<< HEAD
           
-=======
-
->>>>>>> 9d3573a1
       - name: Install TimescaleDB on Windows
         run: |
           # Download TimescaleDB for PostgreSQL 14 (not 17)
@@ -98,7 +92,6 @@
           $setupDir = Split-Path -Path $setupPath
           Set-Location -Path $setupDir
 
-<<<<<<< HEAD
           # Run the installer first (before editing postgresql.conf)
           Start-Process -FilePath $setupPath -ArgumentList "/S --yes" -WorkingDirectory $setupDir -Wait -NoNewWindow
 
@@ -114,54 +107,6 @@
 
           # Enable extension
           $env:PGPASSWORD="${{ env.pgpass }}"
-=======
-          # Run the installer
-          Write-Host "Running setup.exe in silent mode..."
-          $process = Start-Process -FilePath $setupPath -ArgumentList "/S", "--yes", "--no-tune" -WorkingDirectory $setupDir -Wait -NoNewWindow -PassThru     
-          if ($process.ExitCode -ne 0) {
-            Write-Host "ERROR: TimescaleDB installation failed with exit code: $($process.ExitCode)"
-            exit 1
-          }
-          Write-Host "TimescaleDB installation completed successfully"
-
-          # PostgreSQL paths
-          $pgRoot = "C:\Program Files\PostgreSQL\17"
-          $pgDataDir = "D:\a\_temp\pgdata"
-          $pgConfigPath = "$pgDataDir\postgresql.conf"
-          $pgBin = "$pgRoot\bin"
-          $env:PATH = "$pgBin;$env:PATH"
-          
-          # Modify postgresql.conf to preload TimescaleDB
-          Write-Host "Configuring PostgreSQL to preload TimescaleDB..."
-          if (Test-Path $pgConfigPath) {
-            $configContent = Get-Content $pgConfigPath
-            $newConfigContent = $configContent -replace "^#?\s*shared_preload_libraries\s*=.*", "shared_preload_libraries = 'timescaledb'"
-            
-            # If shared_preload_libraries wasn't found, add it
-            if ($configContent -notmatch "shared_preload_libraries") {
-              $newConfigContent += "`nshared_preload_libraries = 'timescaledb'"
-            }
-            
-            $newConfigContent | Set-Content $pgConfigPath
-            Write-Host "Updated postgresql.conf with TimescaleDB preload configuration"
-          } else {
-            Write-Host "WARNING: postgresql.conf not found at: $pgConfigPath"
-          }
-          
-          # Restart PostgreSQL again to apply TimescaleDB settings
-          Write-Host "Restarting PostgreSQL after installation..."
-          pg_ctl -D $pgDataDir restart
-          Start-Sleep -Seconds 10
-
-          # Verify PostgreSQL is running and check version
-          Write-Host "Verifying PostgreSQL status..."
-          pg_ctl -D $pgDataDir status
-          
-          # Enable the TimescaleDB extension in PostgreSQL.
-          Write-Host "Configuring PostgreSQL authentication..."
-          $env:PGPASSWORD="${{ env.PGPASSWORD }}"
-          Write-Host "Create TimescaleDB extension for database..."
->>>>>>> 9d3573a1
           psql -U postgres -d postgres -c "CREATE EXTENSION IF NOT EXISTS timescaledb;"
         shell: pwsh
         # Enable extension
@@ -187,12 +132,11 @@
       - name: Run Tests
         run: |
           AISdb\Scripts\activate
-          pytest ./aisdb/tests/ --ignore=./aisdb/tests/test_014_marinetraffic.py --ignore=./aisdb/tests/test_001_postgres.py --maxfail=10
+          pytest ./aisdb/tests/ --ignore=./aisdb/tests/test_014_marinetraffic.py --maxfail=10
 
       - name: Clean Up
         run: |
           Remove-Item -Recurse -Force AISdb
-
 
   build-and-test-linux:
     runs-on: ubuntu-latest
